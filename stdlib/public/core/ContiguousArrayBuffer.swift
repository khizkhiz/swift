//===----------------------------------------------------------------------===//
//
// This source file is part of the Swift.org open source project
//
// Copyright (c) 2014 - 2015 Apple Inc. and the Swift project authors
// Licensed under Apache License v2.0 with Runtime Library Exception
//
// See http://swift.org/LICENSE.txt for license information
// See http://swift.org/CONTRIBUTORS.txt for the list of Swift project authors
//
//===----------------------------------------------------------------------===//

import SwiftShims

/// Class used whose sole instance is used as storage for empty
/// arrays.  The instance is defined in the runtime and statically
/// initialized.  See stdlib/runtime/GlobalObjects.cpp for details.
/// Because it's statically referenced, it requires non-lazy realization
/// by the Objective-C runtime.
@objc_non_lazy_realization
internal final class _EmptyArrayStorage
  : _ContiguousArrayStorageBase {

  init(_doNotCallMe: ()) {
    _sanityCheckFailure("creating instance of _EmptyArrayStorage")
  }
  
  var countAndCapacity: _ArrayBody

#if _runtime(_ObjC)
  override func _withVerbatimBridgedUnsafeBuffer<R>(
    @noescape body: (UnsafeBufferPointer<AnyObject>) throws -> R
  ) rethrows -> R? {
    return try body(UnsafeBufferPointer(start: nil, count: 0))
  }

  @warn_unused_result
  override func _getNonVerbatimBridgedCount(dummy: Void) -> Int {
    return 0
  }

  @warn_unused_result
  override func _getNonVerbatimBridgedHeapBuffer(
    dummy: Void
  ) -> _HeapBuffer<Int, AnyObject> {
    return _HeapBuffer<Int, AnyObject>(
      _HeapBufferStorage<Int, AnyObject>.self, 0, 0)
  }
#endif

  @warn_unused_result
  override func canStoreElementsOfDynamicType(_: Any.Type) -> Bool {
    return false
  }

  /// A type that every element in the array is.
  override var staticElementType: Any.Type {
    return Void.self
  }
}

/// The empty array prototype.  We use the same object for all empty
/// `[Native]Array<Element>`s.
internal var _emptyArrayStorage : _EmptyArrayStorage {
  return Builtin.bridgeFromRawPointer(
    Builtin.addressof(&_swiftEmptyArrayStorage))
}

// FIXME: This whole class is a workaround for
// <rdar://problem/18560464> Can't override generic method in generic
// subclass.  If it weren't for that bug, we'd override
// _withVerbatimBridgedUnsafeBuffer directly in
// _ContiguousArrayStorage<Element>.
class _ContiguousArrayStorage1 : _ContiguousArrayStorageBase {
#if _runtime(_ObjC)
  /// If the `Element` is bridged verbatim, invoke `body` on an
  /// `UnsafeBufferPointer` to the elements and return the result.
  /// Otherwise, return `nil`.
  final override func _withVerbatimBridgedUnsafeBuffer<R>(
    @noescape body: (UnsafeBufferPointer<AnyObject>) throws -> R
  ) rethrows -> R? {
    var result: R? = nil
    try self._withVerbatimBridgedUnsafeBufferImpl {
      result = try body($0)
    }
    return result
  }

  /// If `Element` is bridged verbatim, invoke `body` on an
  /// `UnsafeBufferPointer` to the elements.
  internal func _withVerbatimBridgedUnsafeBufferImpl(
    @noescape body: (UnsafeBufferPointer<AnyObject>) throws -> Void
  ) rethrows {
    _sanityCheckFailure(
      "Must override _withVerbatimBridgedUnsafeBufferImpl in derived classes")
  }
#endif
}

// The class that implements the storage for a ContiguousArray<Element>
final class _ContiguousArrayStorage<Element> : _ContiguousArrayStorage1 {

  deinit {
    __manager._elementPointer.deinitializePointee(
      count: __manager._valuePointer.pointee.count)
    __manager._valuePointer.deinitializePointee()
    _fixLifetime(__manager)
  }

#if _runtime(_ObjC)
  /// If `Element` is bridged verbatim, invoke `body` on an
  /// `UnsafeBufferPointer` to the elements.
  internal final override func _withVerbatimBridgedUnsafeBufferImpl(
    @noescape body: (UnsafeBufferPointer<AnyObject>) throws -> Void
  ) rethrows {
    if _isBridgedVerbatimToObjectiveC(Element.self) {
      let count = __manager.value.count
      let elements = UnsafePointer<AnyObject>(__manager._elementPointer)
      defer { _fixLifetime(__manager) }
      try body(UnsafeBufferPointer(start: elements, count: count))
    }
  }

  /// Returns the number of elements in the array.
  ///
  /// - Precondition: `Element` is bridged non-verbatim.
  @warn_unused_result
  override internal func _getNonVerbatimBridgedCount(dummy: Void) -> Int {
    _sanityCheck(
      !_isBridgedVerbatimToObjectiveC(Element.self),
      "Verbatim bridging should be handled separately")
    return __manager.value.count
  }

  /// Bridge array elements and return a new buffer that owns them.
  ///
  /// - Precondition: `Element` is bridged non-verbatim.
  @warn_unused_result
  override internal func _getNonVerbatimBridgedHeapBuffer(dummy: Void) ->
    _HeapBuffer<Int, AnyObject> {
    _sanityCheck(
      !_isBridgedVerbatimToObjectiveC(Element.self),
      "Verbatim bridging should be handled separately")
    let count = __manager.value.count
    let result = _HeapBuffer<Int, AnyObject>(
      _HeapBufferStorage<Int, AnyObject>.self, count, count)
    let resultPtr = result.baseAddress
    let p = __manager._elementPointer
    for i in 0..<count {
      (resultPtr + i).initializeMemory(_bridgeToObjectiveCUnconditional(p[i]))
    }
    _fixLifetime(__manager)
    return result
  }
#endif

  /// Return true if the `proposedElementType` is `Element` or a subclass of
  /// `Element`.  We can't store anything else without violating type
  /// safety; for example, the destructor has static knowledge that
  /// all of the elements can be destroyed as `Element`.
  @warn_unused_result
  override func canStoreElementsOfDynamicType(
    proposedElementType: Any.Type
  ) -> Bool {
#if _runtime(_ObjC)
    return proposedElementType is Element.Type
#else
    // FIXME: Dynamic casts don't currently work without objc. 
    // rdar://problem/18801510
    return false
#endif
  }

  /// A type that every element in the array is.
  override var staticElementType: Any.Type {
    return Element.self
  }

  internal // private
  typealias Manager = ManagedBufferPointer<_ArrayBody, Element>

  internal // private
  var __manager : Manager {
    return Manager(_uncheckedUnsafeBufferObject: self)
  }
}

public struct _ContiguousArrayBuffer<Element> : _ArrayBufferProtocol {

  /// Make a buffer with uninitialized elements.  After using this
  /// method, you must either initialize the count elements at the
  /// result's .firstElementAddress or set the result's .count to zero.
  public init(count: Int, minimumCapacity: Int) {
    let realMinimumCapacity = max(count, minimumCapacity)
    if realMinimumCapacity == 0 {
      self = _ContiguousArrayBuffer<Element>()
    }
    else {
      __bufferPointer = ManagedBufferPointer(
        _uncheckedBufferClass: _ContiguousArrayStorage<Element>.self,
        minimumCapacity: realMinimumCapacity)

      _initStorageHeader(count, capacity: __bufferPointer.allocatedElementCount)

      _fixLifetime(__bufferPointer)
    }
  }

  /// Initialize using the given uninitialized `storage`.
  /// The storage is assumed to be uninitialized. The returned buffer has the
  /// body part of the storage initialized, but not the elements.
  ///
  /// - Warning: The result has uninitialized elements.
  /// 
  /// - Warning: storage may have been stack-allocated, so it's
  ///   crucial not to call, e.g., `malloc_size` on it.
  internal init(count: Int, storage: _ContiguousArrayStorage<Element>) {
    __bufferPointer = ManagedBufferPointer(
      _uncheckedUnsafeBufferObject: storage)

    _initStorageHeader(count, capacity: count)

    _fixLifetime(__bufferPointer)
  }

  internal init(_ storage: _ContiguousArrayStorageBase) {
    __bufferPointer = ManagedBufferPointer(
      _uncheckedUnsafeBufferObject: storage)
  }

  /// Initialize the body part of our storage.
  ///
  /// - Warning: does not initialize elements
  func _initStorageHeader(count: Int, capacity: Int) {
#if _runtime(_ObjC)
    let verbatim = _isBridgedVerbatimToObjectiveC(Element.self)
#else
    let verbatim = false
#endif

    __bufferPointer._valuePointer.initializeMemory(
      _ArrayBody(
        count: count,
        capacity: capacity,
        elementTypeIsBridgedVerbatim: verbatim))
  }

  /// True, if the array is native and does not need a deferred type check.
  var arrayPropertyIsNativeTypeChecked : Bool {
    return true
  }

  /// If the elements are stored contiguously, a pointer to the first
  /// element. Otherwise, `nil`.
  public var firstElementAddress: UnsafeMutablePointer<Element> {
    return __bufferPointer._elementPointer
  }

  /// Call `body(p)`, where `p` is an `UnsafeBufferPointer` over the
  /// underlying contiguous storage.
  public func withUnsafeBufferPointer<R>(
    @noescape body: UnsafeBufferPointer<Element> throws -> R
  ) rethrows -> R {
    defer { _fixLifetime(self) }
    return try body(UnsafeBufferPointer(start: firstElementAddress,
      count: count))
  }

  /// Call `body(p)`, where `p` is an `UnsafeMutableBufferPointer`
  /// over the underlying contiguous storage.
  public mutating func withUnsafeMutableBufferPointer<R>(
    @noescape body: UnsafeMutableBufferPointer<Element> throws -> R
  ) rethrows -> R {
    defer { _fixLifetime(self) }
    return try body(
      UnsafeMutableBufferPointer(start: firstElementAddress, count: count))
  }

  //===--- _ArrayBufferProtocol conformance -----------------------------------===//
  /// Create an empty buffer.
  public init() {
    __bufferPointer = ManagedBufferPointer(
      _uncheckedUnsafeBufferObject: _emptyArrayStorage)
  }

  public init(_ buffer: _ContiguousArrayBuffer, shiftedToStartIndex: Int) {
    _sanityCheck(shiftedToStartIndex == 0, "shiftedToStartIndex must be 0")
    self = buffer
  }

  @warn_unused_result
  public mutating func requestUniqueMutableBackingBuffer(minimumCapacity: Int)
    -> _ContiguousArrayBuffer<Element>?
  {
    if _fastPath(isUniquelyReferenced() && capacity >= minimumCapacity) {
      return self
    }
    return nil
  }

  @warn_unused_result
  public mutating func isMutableAndUniquelyReferenced() -> Bool {
    return isUniquelyReferenced()
  }

  @warn_unused_result
  public mutating func isMutableAndUniquelyReferencedOrPinned() -> Bool {
    return isUniquelyReferencedOrPinned()
  }

  /// If this buffer is backed by a `_ContiguousArrayBuffer`
  /// containing the same number of elements as `self`, return it.
  /// Otherwise, return `nil`.
  @warn_unused_result
  public func requestNativeBuffer() -> _ContiguousArrayBuffer<Element>? {
    return self
  }

  @warn_unused_result
  func getElement(i: Int) -> Element {
    _sanityCheck(i >= 0 && i < count, "Array index out of range")
    return firstElementAddress[i]
  }

  /// Get or set the value of the ith element.
  public subscript(i: Int) -> Element {
    get {
      return getElement(i)
    }
    nonmutating set {
      _sanityCheck(i >= 0 && i < count, "Array index out of range")

      // FIXME: Manually swap because it makes the ARC optimizer happy.  See
      // <rdar://problem/16831852> check retain/release order
      // firstElementAddress[i] = newValue
      var nv = newValue
      let tmp = nv
      nv = firstElementAddress[i]
      firstElementAddress[i] = tmp
    }
  }

  /// The number of elements the buffer stores.
  public var count: Int {
    get {
      return __bufferPointer.value.count
    }
    nonmutating set {
      _sanityCheck(newValue >= 0)

      _sanityCheck(
        newValue <= capacity,
        "Can't grow an array buffer past its capacity")

      __bufferPointer._valuePointer.pointee.count = newValue
    }
  }

  /// Traps unless the given `index` is valid for subscripting, i.e. `0
  /// ≤ index < count`.
  @inline(__always)
  func _checkValidSubscript(index : Int) {
    _require(
      (index >= 0) && (index < __bufferPointer.value.count),
      "Index out of range"
    )
  }

  /// The number of elements the buffer can store without reallocation.
  public var capacity: Int {
    return __bufferPointer.value.capacity
  }

  /// Copy the elements in `bounds` from this buffer into uninitialized
  /// memory starting at `target`.  Return a pointer past-the-end of the
  /// just-initialized memory.
  public func _uninitializedCopy(
    bounds: Range<Int>, target: UnsafeMutablePointer<Element>
  ) -> UnsafeMutablePointer<Element> {
    _sanityCheck(bounds.startIndex >= 0)
    _sanityCheck(bounds.endIndex >= bounds.startIndex)
    _sanityCheck(bounds.endIndex <= count)

    let c = bounds.endIndex - bounds.startIndex
    target.initializeFrom(firstElementAddress + bounds.startIndex, count: c)
    _fixLifetime(owner)
    return target + c
  }

  /// Returns a `_SliceBuffer` containing the given `bounds` of values
  /// from this buffer.
  public subscript(bounds: Range<Int>) -> _SliceBuffer<Element> {
    get {
      return _SliceBuffer(
        owner: __bufferPointer.buffer,
        subscriptBaseAddress: subscriptBaseAddress,
        indices: bounds,
        hasNativeBuffer: true)
    }
    set {
      fatalError("not implemented")
    }
  }

  /// Returns `true` iff this buffer's storage is uniquely-referenced.
  ///
  /// - Note: This does not mean the buffer is mutable.  Other factors
  ///   may need to be considered, such as whether the buffer could be
  ///   some immutable Cocoa container.
  @warn_unused_result
  public mutating func isUniquelyReferenced() -> Bool {
    return __bufferPointer.holdsUniqueReference()
  }

  /// Return true iff this buffer's storage is either
  /// uniquely-referenced or pinned.  NOTE: this does not mean
  /// the buffer is mutable; see the comment on isUniquelyReferenced.
  @warn_unused_result
  public mutating func isUniquelyReferencedOrPinned() -> Bool {
    return __bufferPointer.holdsUniqueOrPinnedReference()
  }

#if _runtime(_ObjC)
  /// Convert to an NSArray.
  ///
  /// - Precondition: `Element` is bridged to Objective-C.
  ///
  /// - Complexity: O(1).
  @warn_unused_result
  public func _asCocoaArray() -> _NSArrayCore {
    _sanityCheck(
        _isBridgedToObjectiveC(Element.self),
        "Array element type is not bridged to Objective-C")
    if count == 0 {
      return _SwiftDeferredNSArray(
        _nativeStorage: _emptyArrayStorage)
    }
    return _SwiftDeferredNSArray(_nativeStorage: _storage)
  }
#endif

  /// An object that keeps the elements stored in this buffer alive.
  public var owner: AnyObject {
    return _storage
  }

  /// An object that keeps the elements stored in this buffer alive.
  public var nativeOwner: AnyObject {
    return _storage
  }

  /// A value that identifies the storage used by the buffer.
  ///
  /// Two buffers address the same elements when they have the same
  /// identity and count.
  public var identity: UnsafePointer<Void> {
    return withUnsafeBufferPointer { UnsafePointer($0.baseAddress) }
  }
  
  /// Return true iff we have storage for elements of the given
  /// `proposedElementType`.  If not, we'll be treated as immutable.
  func canStoreElementsOfDynamicType(proposedElementType: Any.Type) -> Bool {
    return _storage.canStoreElementsOfDynamicType(proposedElementType)
  }

  /// Return true if the buffer stores only elements of type `U`.
  ///
  /// - Requires: `U` is a class or `@objc` existential.
  ///
  /// - Complexity: O(N).
  @warn_unused_result
  func storesOnlyElementsOfType<U>(
    _: U.Type
  ) -> Bool {
    _sanityCheck(_isClassOrObjCExistential(U.self))

    if _fastPath(_storage.staticElementType is U.Type) {
      // Done in O(1)
      return true
    }

    // Check the elements
    for x in self {
      if !(x is U) {
        return false
      }
    }
    return true
  }

  internal var _storage: _ContiguousArrayStorageBase {
    return Builtin.castFromNativeObject(__bufferPointer._nativeBuffer)
  }

  var __bufferPointer: ManagedBufferPointer<_ArrayBody, Element>
}

/// Append the elements of `rhs` to `lhs`.
public func += <
  Element, C : Collection where C.Iterator.Element == Element
> (inout lhs: _ContiguousArrayBuffer<Element>, rhs: C) {
  let oldCount = lhs.count
  let newCount = oldCount + numericCast(rhs.count)

  if _fastPath(newCount <= lhs.capacity) {
    lhs.count = newCount
    (lhs.firstElementAddress + oldCount).initializeFrom(rhs)
  }
  else {
    var newLHS = _ContiguousArrayBuffer<Element>(
      count: newCount,
      minimumCapacity: _growArrayCapacity(lhs.capacity))

    newLHS.firstElementAddress.moveInitializeFrom(
      lhs.firstElementAddress, count: oldCount)
    lhs.count = 0
    swap(&lhs, &newLHS)
    (lhs.firstElementAddress + oldCount).initializeFrom(rhs)
  }
}

extension _ContiguousArrayBuffer : Collection {
  /// The position of the first element in a non-empty collection.
  ///
  /// In an empty collection, `startIndex == endIndex`.
  public var startIndex: Int {
    return 0
  }
  /// The collection's "past the end" position.
  ///
  /// `endIndex` is not a valid argument to `subscript`, and is always
  /// reachable from `startIndex` by zero or more applications of
  /// `successor()`.
  public var endIndex: Int {
    return count
  }
}

extension Sequence {
  public func _copyToNativeArrayBuffer()
    -> _ContiguousArrayBuffer<Iterator.Element> {
    return _copySequenceToNativeArrayBuffer(self)
  }
}

@warn_unused_result
internal func _copySequenceToNativeArrayBuffer<
  S : Sequence
>(source: S) -> _ContiguousArrayBuffer<S.Iterator.Element> {
  let initialCapacity = source.underestimateCount()
  var builder =
    _UnsafePartiallyInitializedContiguousArrayBuffer<S.Iterator.Element>(
      initialCapacity: initialCapacity)

  var iterator = source.iterator()

  // FIXME(performance): use _initializeTo().

  // Add elements up to the initial capacity without checking for regrowth.
  for _ in 0..<initialCapacity {
    builder.addWithExistingCapacity(iterator.next()!)
  }

  // Add remaining elements, if any.
  while let element = iterator.next() {
    builder.add(element)
  }

  return builder.finish()
}

extension Collection {
  public func _copyToNativeArrayBuffer(
  ) -> _ContiguousArrayBuffer<Iterator.Element> {
    return _copyCollectionToNativeArrayBuffer(self)
  }
}

extension _ContiguousArrayBuffer {
  public func _copyToNativeArrayBuffer() -> _ContiguousArrayBuffer<Element> {
    return self
  }
}

/// This is a fast implementation of _copyToNativeArrayBuffer() for collections.
///
/// It avoids the extra retain, release overhead from storing the
/// ContiguousArrayBuffer into
/// _UnsafePartiallyInitializedContiguousArrayBuffer. Since we do not support
/// ARC loops, the extra retain, release overhead can not be eliminated which
/// makes assigning ranges very slow. Once this has been implemented, this code
/// should be changed to use _UnsafePartiallyInitializedContiguousArrayBuffer.
@warn_unused_result
internal func _copyCollectionToNativeArrayBuffer<
  C : Collection
>(source: C) -> _ContiguousArrayBuffer<C.Iterator.Element>
{
  let count: Int = numericCast(source.count)
  if count == 0 {
    return _ContiguousArrayBuffer()
  }

  let result = _ContiguousArrayBuffer<C.Iterator.Element>(
    count: numericCast(count),
    minimumCapacity: 0
  )

  var p = result.firstElementAddress
  var i = source.startIndex
  for _ in 0..<count {
    // FIXME(performance): use _initializeTo().
<<<<<<< HEAD
    (p++).initializeMemory(source[i++])
=======
    p.initialize(source[i])
    i._successorInPlace()
    p._successorInPlace()
>>>>>>> 9e06ef80
  }
  _expectEnd(i, source)
  return result
}

/// A "builder" interface for initializing array buffers.
///
/// This presents a "builder" interface for initializing an array buffer
/// element-by-element. The type is unsafe because it cannot be deinitialized
/// until the buffer has been finalized by a call to `finish`.
internal struct _UnsafePartiallyInitializedContiguousArrayBuffer<Element> {
  internal var result: _ContiguousArrayBuffer<Element>
  internal var p: UnsafeMutablePointer<Element>
  internal var remainingCapacity: Int

  /// Initialize the buffer with an initial size of `initialCapacity`
  /// elements.
  @inline(__always) // For performance reasons.
  init(initialCapacity: Int) {
    if initialCapacity == 0 {
      result = _ContiguousArrayBuffer()
    } else {
      result = _ContiguousArrayBuffer(count: initialCapacity,
                                      minimumCapacity: 0)
    }

    p = result.firstElementAddress
    remainingCapacity = result.capacity
  }

  /// Add an element to the buffer, reallocating if necessary.
  @inline(__always) // For performance reasons.
  mutating func add(element: Element) {
    if remainingCapacity == 0 {
      // Reallocate.
      let newCapacity = max(_growArrayCapacity(result.capacity), 1)
      var newResult = _ContiguousArrayBuffer<Element>(count: newCapacity,
                                                      minimumCapacity: 0)
      p = newResult.firstElementAddress + result.capacity
      remainingCapacity = newResult.capacity - result.capacity
      newResult.firstElementAddress.moveInitializeFrom(
        result.firstElementAddress,
        count: result.capacity)
      result.count = 0
      swap(&result, &newResult)
    }
    addWithExistingCapacity(element)
  }

  /// Add an element to the buffer, which must have remaining capacity.
  @inline(__always) // For performance reasons.
  mutating func addWithExistingCapacity(element: Element) {
    _sanityCheck(remainingCapacity > 0,
      "_UnsafePartiallyInitializedContiguousArrayBuffer has no more capacity")
    remainingCapacity -= 1

<<<<<<< HEAD
    (p++).initializeMemory(element)
=======
    p.initialize(element)
    p += 1
>>>>>>> 9e06ef80
  }

  /// Finish initializing the buffer, adjusting its count to the final
  /// number of elements.
  ///
  /// Returns the fully-initialized buffer. `self` is reset to contain an
  /// empty buffer and cannot be used afterward.
  @inline(__always) // For performance reasons.
  @warn_unused_result
  mutating func finish() -> _ContiguousArrayBuffer<Element> {
    // Adjust the initialized count of the buffer.
    result.count = result.capacity - remainingCapacity

    return finishWithOriginalCount()
  }

  /// Finish initializing the buffer, assuming that the number of elements
  /// exactly matches the `initialCount` for which the initialization was
  /// started.
  ///
  /// Returns the fully-initialized buffer. `self` is reset to contain an
  /// empty buffer and cannot be used afterward.
  @inline(__always) // For performance reasons.
  @warn_unused_result
  mutating func finishWithOriginalCount() -> _ContiguousArrayBuffer<Element> {
    _sanityCheck(remainingCapacity == result.capacity - result.count,
      "_UnsafePartiallyInitializedContiguousArrayBuffer has incorrect count")
    var finalResult = _ContiguousArrayBuffer<Element>()
    swap(&finalResult, &result)
    remainingCapacity = 0
    return finalResult
  }
}<|MERGE_RESOLUTION|>--- conflicted
+++ resolved
@@ -609,13 +609,9 @@
   var i = source.startIndex
   for _ in 0..<count {
     // FIXME(performance): use _initializeTo().
-<<<<<<< HEAD
-    (p++).initializeMemory(source[i++])
-=======
-    p.initialize(source[i])
+    p.initializeMemory(source[i])
     i._successorInPlace()
     p._successorInPlace()
->>>>>>> 9e06ef80
   }
   _expectEnd(i, source)
   return result
@@ -672,12 +668,8 @@
       "_UnsafePartiallyInitializedContiguousArrayBuffer has no more capacity")
     remainingCapacity -= 1
 
-<<<<<<< HEAD
-    (p++).initializeMemory(element)
-=======
-    p.initialize(element)
+    p.initializeMemory(element)
     p += 1
->>>>>>> 9e06ef80
   }
 
   /// Finish initializing the buffer, adjusting its count to the final
