#===--- CMakeLists.txt - Build the core standard library -----------------===#
#
# This source file is part of the Swift.org open source project
#
# Copyright (c) 2014 - 2016 Apple Inc. and the Swift project authors
# Licensed under Apache License v2.0 with Runtime Library Exception
#
# See http://swift.org/LICENSE.txt for license information
# See http://swift.org/CONTRIBUTORS.txt for the list of Swift project authors
#
#===----------------------------------------------------------------------===#

# The list of sources without which it's impossible to build a core
# standard library.  Try to add new standard library sources to
# SWIFTLIB_SOURCES, below, rather than SWIFTLIB_ESSENTIAL, if
# possible, to improve layering.  Check that you got it right by
# configuring with -DSWIFT_CHECK_ESSENTIAL_STDLIB=YES
set(SWIFTLIB_ESSENTIAL
  ### PLEASE KEEP THIS LIST IN ALPHABETICAL ORDER ###
  Algorithm.swift
  ArrayBody.swift
  ArrayBuffer.swift
  ArrayBufferProtocol.swift
  ArrayCast.swift
  ArrayType.swift
  Arrays.swift.gyb
  Assert.swift
  AssertCommon.swift
  Bool.swift
  Boolean.swift
  BridgeObjectiveC.swift
  BridgeStorage.swift
  Builtin.swift
  BuiltinMath.swift.gyb
  CString.swift
  CTypes.swift
  Character.swift
  CocoaArray.swift
  Collection.swift
  CollectionAlgorithms.swift.gyb
  CompilerProtocols.swift
  ContiguousArrayBuffer.swift
  EmptyCollection.swift
  ErrorType.swift
  Existential.swift
  Filter.swift
  FixedPoint.swift.gyb
  Flatten.swift.gyb
  FlatMap.swift
  FloatingPoint.swift.gyb
  FloatingPointOperations.swift.gyb
  FloatingPointParsing.swift.gyb
  HashedCollections.swift.gyb
  Hashing.swift
  HeapBuffer.swift
  ImplicitlyUnwrappedOptional.swift
  Index.swift
  InputStream.swift
  IntegerArithmetic.swift.gyb
  IntegerParsing.swift.gyb
  Interval.swift.gyb
  Join.swift
  LazyCollection.swift
  LazySequence.swift
  LifetimeManager.swift
  ManagedBuffer.swift
  Map.swift
  Mirrors.swift.gyb
  Misc.swift
  ObjCMirrors.swift
  Optional.swift
  OptionSet.swift
  OutputStream.swift
  Pointer.swift
  Policy.swift
  Print.swift
  REPL.swift
  Range.swift
<<<<<<< HEAD
  RangeMirrors.swift.gyb
  RangeReplaceableCollection.swift
=======
  RangeReplaceableCollectionType.swift
>>>>>>> b3c54a48
  Reflection.swift
  Repeat.swift
  Reverse.swift
  Runtime.swift.gyb
  Sequence.swift
  SequenceWrapper.swift
  SequenceAlgorithms.swift.gyb
  SetAlgebra.swift
  ShadowProtocols.swift
  Shims.swift
  Slice.swift.gyb
  Sort.swift.gyb
  StaticString.swift
  Stride.swift
  StringCharacterView.swift # ORDER DEPENDENCY: Must precede String.swift
  String.swift
  StringBridge.swift
  StringBuffer.swift
  StringCore.swift
  StringInterpolation.swift.gyb
  StringLegacy.swift
  StringUnicodeScalarView.swift
  StringUTF16.swift
  StringUTF8.swift
  SwiftNativeNSArray.swift
  Unicode.swift
  UnicodeScalar.swift
  UnicodeTrie.swift.gyb
  UnavailableStringAPIs.swift.gyb
  UnsafeBufferPointer.swift.gyb
  UnsafePointer.swift.gyb
  UnsafeReference.swift
  )

# The complete list of sources in the core standard library.  Includes
# all the essential sources listed above.
set(SWIFTLIB_SOURCES
  ${SWIFTLIB_ESSENTIAL}
  ### PLEASE KEEP THIS LIST IN ALPHABETICAL ORDER ###
  Availability.swift
<<<<<<< HEAD
  CollectionMirrors.swift.gyb
=======
  Bit.swift
>>>>>>> b3c54a48
  CollectionOfOne.swift
  ExistentialCollection.swift.gyb
  Mirror.swift
  Process.swift
  SliceBuffer.swift
  Tuple.swift.gyb
  VarArgs.swift
  Zip.swift
  Prespecialized.swift
  )

set(swift_core_link_flags)
set(swift_core_framework_depends)
set(swift_core_private_link_libraries)
if(CMAKE_SYSTEM_NAME STREQUAL "Darwin")
  list(APPEND swift_core_link_flags "-all_load")
  list(APPEND swift_core_private_link_libraries swiftRuntime swiftStdlibStubs)
  list(APPEND swift_core_framework_depends Foundation)
  list(APPEND swift_core_framework_depends CoreFoundation)
else()
  # With the GNU linker the equivalent of -all_load is to tell the linker
  # --whole-archive before the archive and --no-whole-archive after (without
  # the second, it causes errors when the system libraries are told to
  # include everything). The best way to get it in there, according to the
  # documentation, is to put the flags in the target_link_libraries setting.

  # TODO: However, for the moment this actually makes things explode with an
  # incomplete runtime. This should be turned back on when more of the porting
  # effort has been completed.
  #set(LINK_FLAGS
  #  -Wl,--whole-archive swiftRuntime -Wl,--no-whole-archive)
  list(APPEND swift_core_private_link_libraries swiftRuntime swiftStdlibStubs)
  find_package(ICU REQUIRED COMPONENTS uc i18n)
  list(APPEND swift_core_private_link_libraries
      ${ICU_UC_LIBRARY} ${ICU_I18N_LIBRARY})
endif()

if(CMAKE_SYSTEM_NAME STREQUAL "Linux")
  find_package(BSD REQUIRED)
  list(APPEND swift_core_private_link_libraries
      ${BSD_LIBRARIES})
endif()

option(SWIFT_CHECK_ESSENTIAL_STDLIB
    "Check core standard library layering by linking its essential subset"
    FALSE)

if(SWIFT_CHECK_ESSENTIAL_STDLIB)
  add_swift_library(swift_stdlib_essential SHARED IS_STDLIB IS_STDLIB_CORE
      ${SWIFTLIB_ESSENTIAL})
  target_link_libraries(swift_stdlib_essential ${RUNTIME_DEPENDENCY})
endif()

add_swift_library(swiftCore SHARED IS_STDLIB IS_STDLIB_CORE
  ${SWIFTLIB_SOURCES}
  # The copy_shim_headers target dependency is required to let the
  # build system know that there's a rule to produce the shims
  # directory, but is not sufficient to cause the object file to be rebuilt
  # when the shim header changes.  Therefore, we pass both the target
  # and the generated directory as dependencies.
  FILE_DEPENDS
    copy_shim_headers "${SWIFTLIB_DIR}/shims"
  LINK_FLAGS ${swift_core_link_flags}
  PRIVATE_LINK_LIBRARIES ${swift_core_private_link_libraries}
  FRAMEWORK_DEPENDS ${swift_core_framework_depends}
  INSTALL_IN_COMPONENT stdlib)
<|MERGE_RESOLUTION|>--- conflicted
+++ resolved
@@ -76,12 +76,7 @@
   Print.swift
   REPL.swift
   Range.swift
-<<<<<<< HEAD
-  RangeMirrors.swift.gyb
   RangeReplaceableCollection.swift
-=======
-  RangeReplaceableCollectionType.swift
->>>>>>> b3c54a48
   Reflection.swift
   Repeat.swift
   Reverse.swift
@@ -122,11 +117,6 @@
   ${SWIFTLIB_ESSENTIAL}
   ### PLEASE KEEP THIS LIST IN ALPHABETICAL ORDER ###
   Availability.swift
-<<<<<<< HEAD
-  CollectionMirrors.swift.gyb
-=======
-  Bit.swift
->>>>>>> b3c54a48
   CollectionOfOne.swift
   ExistentialCollection.swift.gyb
   Mirror.swift
