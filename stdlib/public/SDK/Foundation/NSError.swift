import CoreFoundation
import Darwin

// NSError and CFError conform to the standard ErrorProtocol protocol. Compiler
// magic allows this to be done as a "toll-free" conversion when an NSError
// or CFError is used as an ErrorProtocol existential.

extension NSError : ErrorProtocol {
  public var _domain: String { return domain }
  public var _code: Int { return code }
}

extension CFError : ErrorProtocol {
  public var _domain: String {
    return CFErrorGetDomain(self) as String
  }

  public var _code: Int {
    return CFErrorGetCode(self)
  }
}

// An error value to use when an Objective-C API indicates error
// but produces a nil error object.
public enum _GenericObjCError : ErrorProtocol {
  case NilError
}

<<<<<<< HEAD
/// An intrinsic used by the runtime to create an error when an
/// Objective-C API indicates failure but produces a nil error.
@warn_unused_result
@_silgen_name("swift_allocNilObjCError")
public func _allocNilObjCError() -> ErrorProtocol {
  return _GenericObjCError.NilError
}

=======
>>>>>>> 5da7b55a
/// An internal protocol to represent Swift error enums that map to standard
/// Cocoa NSError domains.
public protocol _ObjectiveCBridgeableErrorProtocol : ErrorProtocol {
  /// Produce a value of the error type corresponding to the given NSError,
  /// or return nil if it cannot be bridged.
  init?(_bridgedNSError: NSError)
}

/// A hook for the runtime to use _ObjectiveCBridgeableErrorProtocol in order to
/// attempt an "errorTypeValue as? SomeError" cast.
///
/// If the bridge succeeds, the bridged value is written to the uninitialized
/// memory pointed to by 'out', and true is returned. Otherwise, 'out' is
/// left uninitialized, and false is returned.
@warn_unused_result
@_silgen_name("swift_stdlib_bridgeNSErrorToErrorProtocol")
public func _stdlib_bridgeNSErrorToErrorProtocol<
  T : _ObjectiveCBridgeableErrorProtocol
>(error: NSError, out: UnsafeMutablePointer<T>) -> Bool {
  if let bridged = T(_bridgedNSError: error) {
    out.initializePointee(bridged)
    return true
  } else {
    return false
  }
}

/// Helper protocol for _BridgedNSError, which used to provide
/// default implementations.
public protocol __BridgedNSError : RawRepresentable, ErrorProtocol {
  static var _NSErrorDomain: String { get }
}

// Allow two bridged NSError types to be compared.
@warn_unused_result
public func ==<T: __BridgedNSError where T.RawValue: SignedInteger>(
  lhs: T,
  rhs: T
) -> Bool {
  return lhs.rawValue.toIntMax() == rhs.rawValue.toIntMax()
}

public extension __BridgedNSError where RawValue: SignedInteger {
  public final var _domain: String { return Self._NSErrorDomain }
  public final var _code: Int { return Int(rawValue.toIntMax()) }

  public init?(rawValue: RawValue) {
    self = unsafeBitCast(rawValue, Self.self)
  }

  public init?(_bridgedNSError: NSError) {
    if _bridgedNSError.domain != Self._NSErrorDomain {
      return nil
    }

    self.init(rawValue: RawValue(IntMax(_bridgedNSError.code)))
  }

  public final var hashValue: Int { return _code }
}

// Allow two bridged NSError types to be compared.
@warn_unused_result
public func ==<T: __BridgedNSError where T.RawValue: UnsignedInteger>(
  lhs: T,
  rhs: T
) -> Bool {
  return lhs.rawValue.toUIntMax() == rhs.rawValue.toUIntMax()
}


public extension __BridgedNSError where RawValue: UnsignedInteger {
  public final var _domain: String { return Self._NSErrorDomain }
  public final var _code: Int {
    return Int(bitPattern: UInt(rawValue.toUIntMax()))
  }

  public init?(rawValue: RawValue) {
    self = unsafeBitCast(rawValue, Self.self)
  }

  public init?(_bridgedNSError: NSError) {
    if _bridgedNSError.domain != Self._NSErrorDomain {
      return nil
    }

    self.init(rawValue: RawValue(UIntMax(UInt(_bridgedNSError.code))))
  }

  public final var hashValue: Int { return _code }
}

/// Describes a raw representable type that is bridged to a particular
/// NSError domain.
///
/// This protocol is used primarily to generate the conformance to
/// _ObjectiveCBridgeableErrorProtocol for such an enum.
public protocol _BridgedNSError : __BridgedNSError,
                                  _ObjectiveCBridgeableErrorProtocol,
                                  Hashable {
  /// The NSError domain to which this type is bridged.
  static var _NSErrorDomain: String { get }
}

/// Enumeration that describes the error codes within the Cocoa error
/// domain.
public struct NSCocoaError : RawRepresentable, _BridgedNSError {
  public let rawValue: Int

  public init(rawValue: Int) {
    self.rawValue = rawValue
  }

  public static var _NSErrorDomain: String { return NSCocoaErrorDomain }
}

@warn_unused_result
public func ~=(match: NSCocoaError, error: ErrorProtocol) -> Bool {
  guard let cocoaError = error as? NSCocoaError else { return false }
  return match.rawValue == cocoaError.rawValue
}

public extension NSCocoaError {
  public static var FileNoSuchFileError: NSCocoaError {
    return NSCocoaError(rawValue: 4)
  }
  public static var FileLockingError: NSCocoaError {
    return NSCocoaError(rawValue: 255)
  }
  public static var FileReadUnknownError: NSCocoaError {
    return NSCocoaError(rawValue: 256)
  }
  public static var FileReadNoPermissionError: NSCocoaError {
    return NSCocoaError(rawValue: 257)
  }
  public static var FileReadInvalidFileNameError: NSCocoaError {
    return NSCocoaError(rawValue: 258)
  }
  public static var FileReadCorruptFileError: NSCocoaError {
    return NSCocoaError(rawValue: 259)
  }
  public static var FileReadNoSuchFileError: NSCocoaError {
    return NSCocoaError(rawValue: 260)
  }
  public static var FileReadInapplicableStringEncodingError: NSCocoaError {
    return NSCocoaError(rawValue: 261)
  }
  public static var FileReadUnsupportedSchemeError: NSCocoaError {
    return NSCocoaError(rawValue: 262)
  }

  @available(OSX, introduced=10.5) @available(iOS, introduced=2.0)
  public static var FileReadTooLargeError: NSCocoaError {
    return NSCocoaError(rawValue: 263)
  }

  @available(OSX, introduced=10.5) @available(iOS, introduced=2.0)
  public static var FileReadUnknownStringEncodingError: NSCocoaError {
    return NSCocoaError(rawValue: 264)
  }

  public static var FileWriteUnknownError: NSCocoaError {
    return NSCocoaError(rawValue: 512)
  }
  public static var FileWriteNoPermissionError: NSCocoaError {
    return NSCocoaError(rawValue: 513)
  }
  public static var FileWriteInvalidFileNameError: NSCocoaError {
    return NSCocoaError(rawValue: 514)
  }

  @available(OSX, introduced=10.7) @available(iOS, introduced=5.0)
  public static var FileWriteFileExistsError: NSCocoaError {
    return NSCocoaError(rawValue: 516)
  }

  public static var FileWriteInapplicableStringEncodingError: NSCocoaError {
    return NSCocoaError(rawValue: 517)
  }
  public static var FileWriteUnsupportedSchemeError: NSCocoaError {
    return NSCocoaError(rawValue: 518)
  }
  public static var FileWriteOutOfSpaceError: NSCocoaError {
    return NSCocoaError(rawValue: 640)
  }

  @available(OSX, introduced=10.6) @available(iOS, introduced=4.0)
  public static var FileWriteVolumeReadOnlyError: NSCocoaError {
    return NSCocoaError(rawValue: 642)
  }

  @available(OSX, introduced=10.11) @available(iOS, unavailable)
  public static var FileManagerUnmountUnknownError: NSCocoaError {
    return NSCocoaError(rawValue: 768)
  }

  @available(OSX, introduced=10.11) @available(iOS, unavailable)
  public static var FileManagerUnmountBusyError: NSCocoaError {
    return NSCocoaError(rawValue: 769)
  }

  public static var KeyValueValidationError: NSCocoaError {
    return NSCocoaError(rawValue: 1024)
  }
  public static var FormattingError: NSCocoaError {
    return NSCocoaError(rawValue: 2048)
  }
  public static var UserCancelledError: NSCocoaError {
    return NSCocoaError(rawValue: 3072)
  }

  @available(OSX, introduced=10.8) @available(iOS, introduced=6.0)
  public static var FeatureUnsupportedError: NSCocoaError {
    return NSCocoaError(rawValue: 3328)
  }

  @available(OSX, introduced=10.5) @available(iOS, introduced=2.0)
  public static var ExecutableNotLoadableError: NSCocoaError {
    return NSCocoaError(rawValue: 3584)
  }

  @available(OSX, introduced=10.5) @available(iOS, introduced=2.0)
  public static var ExecutableArchitectureMismatchError: NSCocoaError {
    return NSCocoaError(rawValue: 3585)
  }

  @available(OSX, introduced=10.5) @available(iOS, introduced=2.0)
  public static var ExecutableRuntimeMismatchError: NSCocoaError {
    return NSCocoaError(rawValue: 3586)
  }

  @available(OSX, introduced=10.5) @available(iOS, introduced=2.0)
  public static var ExecutableLoadError: NSCocoaError {
    return NSCocoaError(rawValue: 3587)
  }

  @available(OSX, introduced=10.5) @available(iOS, introduced=2.0)
  public static var ExecutableLinkError: NSCocoaError {
    return NSCocoaError(rawValue: 3588)
  }

  @available(OSX, introduced=10.6) @available(iOS, introduced=4.0)
  public static var PropertyListReadCorruptError: NSCocoaError {
    return NSCocoaError(rawValue: 3840)
  }

  @available(OSX, introduced=10.6) @available(iOS, introduced=4.0)
  public static var PropertyListReadUnknownVersionError: NSCocoaError {
    return NSCocoaError(rawValue: 3841)
  }

  @available(OSX, introduced=10.6) @available(iOS, introduced=4.0)
  public static var PropertyListReadStreamError: NSCocoaError {
    return NSCocoaError(rawValue: 3842)
  }

  @available(OSX, introduced=10.6) @available(iOS, introduced=4.0)
  public static var PropertyListWriteStreamError: NSCocoaError {
    return NSCocoaError(rawValue: 3851)
  }

  @available(OSX, introduced=10.10) @available(iOS, introduced=8.0)
  public static var PropertyListWriteInvalidError: NSCocoaError {
    return NSCocoaError(rawValue: 3852)
  }

  @available(OSX, introduced=10.8) @available(iOS, introduced=6.0)
  public static var XPCConnectionInterrupted: NSCocoaError {
    return NSCocoaError(rawValue: 4097)
  }

  @available(OSX, introduced=10.8) @available(iOS, introduced=6.0)
  public static var XPCConnectionInvalid: NSCocoaError {
    return NSCocoaError(rawValue: 4099)
  }

  @available(OSX, introduced=10.8) @available(iOS, introduced=6.0)
  public static var XPCConnectionReplyInvalid: NSCocoaError {
    return NSCocoaError(rawValue: 4101)
  }

  @available(OSX, introduced=10.9) @available(iOS, introduced=7.0)
  public static var UbiquitousFileUnavailableError: NSCocoaError {
    return NSCocoaError(rawValue: 4353)
  }

  @available(OSX, introduced=10.9) @available(iOS, introduced=7.0)
  public static var UbiquitousFileNotUploadedDueToQuotaError: NSCocoaError {
    return NSCocoaError(rawValue: 4354)
  }

  @available(OSX, introduced=10.9) @available(iOS, introduced=7.0)
  public static var UbiquitousFileUbiquityServerNotAvailable: NSCocoaError {
    return NSCocoaError(rawValue: 4355)
  }

  @available(OSX, introduced=10.10) @available(iOS, introduced=8.0)
  public static var UserActivityHandoffFailedError: NSCocoaError {
    return NSCocoaError(rawValue: 4608)
  }

  @available(OSX, introduced=10.10) @available(iOS, introduced=8.0)
  public static var UserActivityConnectionUnavailableError: NSCocoaError {
    return NSCocoaError(rawValue: 4609)
  }

  @available(OSX, introduced=10.10) @available(iOS, introduced=8.0)
  public static var UserActivityRemoteApplicationTimedOutError: NSCocoaError {
    return NSCocoaError(rawValue: 4610)
  }

  @available(OSX, introduced=10.10) @available(iOS, introduced=8.0)
  public static var UserActivityHandoffUserInfoTooLargeError: NSCocoaError {
    return NSCocoaError(rawValue: 4611)
  }

  @available(OSX, introduced=10.11) @available(iOS, introduced=9.0)
  public static var CoderReadCorruptError: NSCocoaError {
    return NSCocoaError(rawValue: 4864)
  }

  @available(OSX, introduced=10.11) @available(iOS, introduced=9.0)
  public static var CoderValueNotFoundError: NSCocoaError {
    return NSCocoaError(rawValue: 4865)
  }


  @available(OSX, introduced=10.11) @available(iOS, introduced=9.0)
  public var isCoderError: Bool {
    return rawValue >= 4864 && rawValue <= 4991
  }

  @available(OSX, introduced=10.5) @available(iOS, introduced=2.0)
  public var isExecutableError: Bool {
    return rawValue >= 3584 && rawValue <= 3839
  }

  public var isFileError: Bool {
    return rawValue >= 0 && rawValue <= 1023
  }

  public var isFormattingError: Bool {
    return rawValue >= 2048 && rawValue <= 2559
  }

  @available(OSX, introduced=10.6) @available(iOS, introduced=4.0)
  public var isPropertyListError: Bool {
    return rawValue >= 3840 && rawValue <= 4095
  }

  @available(OSX, introduced=10.9) @available(iOS, introduced=7.0)
  public var isUbiquitousFileError: Bool {
    return rawValue >= 4352 && rawValue <= 4607
  }

  @available(OSX, introduced=10.10) @available(iOS, introduced=8.0)
  public var isUserActivityError: Bool {
    return rawValue >= 4608 && rawValue <= 4863
  }

  public var isValidationError: Bool {
    return rawValue >= 1024 && rawValue <= 2047
  }

  @available(OSX, introduced=10.8) @available(iOS, introduced=6.0)
  public var isXPCConnectionError: Bool {
    return rawValue >= 4096 && rawValue <= 4224
  }
}

/// Enumeration that describes the error codes within the NSURL error
/// domain.
@objc public enum NSURLError : Int, _BridgedNSError {
  case Unknown = -1
  case Cancelled = -999
  case BadURL = -1000
  case TimedOut = -1001
  case UnsupportedURL = -1002
  case CannotFindHost = -1003
  case CannotConnectToHost = -1004
  case NetworkConnectionLost = -1005
  case DNSLookupFailed = -1006
  case HTTPTooManyRedirects = -1007
  case ResourceUnavailable = -1008
  case NotConnectedToInternet = -1009
  case RedirectToNonExistentLocation = -1010
  case BadServerResponse = -1011
  case UserCancelledAuthentication = -1012
  case UserAuthenticationRequired = -1013
  case ZeroByteResource = -1014
  case CannotDecodeRawData = -1015
  case CannotDecodeContentData = -1016
  case CannotParseResponse = -1017
  case FileDoesNotExist = -1100
  case FileIsDirectory = -1101
  case NoPermissionsToReadFile = -1102
  case SecureConnectionFailed = -1200
  case ServerCertificateHasBadDate = -1201
  case ServerCertificateUntrusted = -1202
  case ServerCertificateHasUnknownRoot = -1203
  case ServerCertificateNotYetValid = -1204
  case ClientCertificateRejected = -1205
  case ClientCertificateRequired = -1206
  case CannotLoadFromNetwork = -2000
  case CannotCreateFile = -3000
  case CannotOpenFile = -3001
  case CannotCloseFile = -3002
  case CannotWriteToFile = -3003
  case CannotRemoveFile = -3004
  case CannotMoveFile = -3005
  case DownloadDecodingFailedMidStream = -3006
  case DownloadDecodingFailedToComplete = -3007

  @available(OSX, introduced=10.7) @available(iOS, introduced=3.0)
  case InternationalRoamingOff = -1018

  @available(OSX, introduced=10.7) @available(iOS, introduced=3.0)
  case CallIsActive = -1019

  @available(OSX, introduced=10.7) @available(iOS, introduced=3.0)
  case DataNotAllowed = -1020

  @available(OSX, introduced=10.7) @available(iOS, introduced=3.0)
  case RequestBodyStreamExhausted = -1021

  @available(OSX, introduced=10.10) @available(iOS, introduced=8.0)
  case BackgroundSessionRequiresSharedContainer = -995

  @available(OSX, introduced=10.10) @available(iOS, introduced=8.0)
  case BackgroundSessionInUseByAnotherProcess = -996

  @available(OSX, introduced=10.10) @available(iOS, introduced=8.0)
  case BackgroundSessionWasDisconnected = -997

  public static var _NSErrorDomain: String { return NSURLErrorDomain }
}

extension POSIXError : _BridgedNSError {
  public static var _NSErrorDomain: String { return NSPOSIXErrorDomain }
}

extension MachError : _BridgedNSError {
  public static var _NSErrorDomain: String { return NSMachErrorDomain }
}<|MERGE_RESOLUTION|>--- conflicted
+++ resolved
@@ -26,17 +26,6 @@
   case NilError
 }
 
-<<<<<<< HEAD
-/// An intrinsic used by the runtime to create an error when an
-/// Objective-C API indicates failure but produces a nil error.
-@warn_unused_result
-@_silgen_name("swift_allocNilObjCError")
-public func _allocNilObjCError() -> ErrorProtocol {
-  return _GenericObjCError.NilError
-}
-
-=======
->>>>>>> 5da7b55a
 /// An internal protocol to represent Swift error enums that map to standard
 /// Cocoa NSError domains.
 public protocol _ObjectiveCBridgeableErrorProtocol : ErrorProtocol {
