--- conflicted
+++ resolved
@@ -313,12 +313,7 @@
   }
 
   public init(_ number: NSNumber) {
-<<<<<<< HEAD
-    if number.isBoolValue { self = true }
-    else { self = false }
-=======
-    self = number.boolValue
->>>>>>> e4e1bac8
+    self = number.isBoolValue
   }
 
   public static func _getObjectiveCType() -> Any.Type {
