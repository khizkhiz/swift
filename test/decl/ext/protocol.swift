--- conflicted
+++ resolved
@@ -337,20 +337,12 @@
 protocol _MySeq { }
 
 protocol MySeq : _MySeq {
-<<<<<<< HEAD
-  typealias Generator : IteratorProtocol
-=======
-  associatedtype Generator : GeneratorType
->>>>>>> a422fac7
+  associatedtype Generator : IteratorProtocol
   func myGenerate() -> Generator
 }
 
 protocol _MyCollection : _MySeq {
-<<<<<<< HEAD
-  typealias Index : ForwardIndex
-=======
-  associatedtype Index : ForwardIndexType
->>>>>>> a422fac7
+  associatedtype Index : ForwardIndex
 
   var myStartIndex : Index { get }
   var myEndIndex : Index { get }
